import type { ConnInfo, ServeInit } from "https://deno.land/std@0.145.0/http/server.ts";
import type { Comment, Element, TextChunk } from "https://deno.land/x/lol_html@0.0.3/types.d.ts";
import type { UserConfig as UnoConfig } from "../lib/@unocss/core.ts";
import type { RouteModule } from "../framework/core/route.ts";
<<<<<<< HEAD
=======
export type { Targets, TransformOptions, TransformResult } from "https://deno.land/x/aleph_compiler@0.6.8/types.ts";
export type { Emitter } from "https://esm.sh/mitt@3.0.0";
>>>>>>> 0e419e18
export type { Route, RouteConfig, RouteMatch, RouteMeta } from "../framework/core/route.ts";
export type { Comment, ConnInfo, Element, RouteModule, ServeInit, TextChunk };

export type AlephConfig = {
  /** The base url of the server. */
  baseUrl?: string;
  /** The build options for compiler. */
  build?: BuildOptions;
  /** The glob for the file-system based routing.  */
  routes?: string;
  /** The pre-imported modules of routing,  */
  routeModules?: Record<string, Record<string, unknown>>;
  /** The config for UnoCSS. */
  unocss?: UnoConfig & { test?: RegExp };
  /** The module loaders. */
  loaders?: ModuleLoader[];
};

/** The build options for compiler. */
export type BuildOptions = {
  /** The build target passes to esbuild. default is "es2020" */
  target?: "es2015" | "es2016" | "es2017" | "es2018" | "es2019" | "es2020" | "es2021" | "es2022";
};

export interface FetchHandler {
  (request: Request, context: Record<string, unknown>): Promise<Response> | Response;
}

export type CookieOptions = {
  expires?: number | Date;
  maxAge?: number;
  domain?: string;
  path?: string;
  httpOnly?: boolean;
  secure?: boolean;
  sameSite?: "lax" | "strict" | "none";
};

export interface Cookies {
  get(key: string): string | undefined;
  set(key: string, value: string, options?: CookieOptions): void;
  delete(key: string, options?: CookieOptions): void;
}

export interface SessionStorage {
  get(sid: string): Promise<unknown | undefined>;
  set(sid: string, data: unknown, expires: number): Promise<void>;
  delete(sid: string): Promise<void>;
}

export interface SessionCookieOptions {
  name?: string;
  domain?: string;
  path?: string;
  secure?: boolean;
  sameSite?: "lax" | "strict" | "none";
}

export interface SessionOptions {
  storage?: SessionStorage;
  cookie?: SessionCookieOptions;
  secret?: string;
  maxAge?: number;
}

export interface Session<T> {
  store: T | undefined;
  update(store: T | ((store: T | undefined) => T)): Promise<string>;
  end(): Promise<string>;
}

export interface HTMLRewriterHandlers {
  element?: (element: Element) => void;
  comments?: (comment: Comment) => void;
  text?: (text: TextChunk) => void;
}

export interface HTMLRewriter {
  on: (selector: string, handlers: HTMLRewriterHandlers) => void;
}

export interface Context extends Record<string, unknown> {
  readonly connInfo?: ConnInfo;
  readonly params: Record<string, string>;
  readonly headers: Headers;
  readonly cookies: Cookies;
  readonly htmlRewriter: HTMLRewriter;
  getSession<T extends Record<string, unknown> = Record<string, unknown>>(): Promise<Session<T>>;
}

export interface Middleware {
  readonly name?: string;
  readonly eager?: boolean;
  fetch(
    request: Request,
    context: Context,
  ): Promise<Response | (() => void) | void> | Response | (() => void) | void;
}

export type ImportMap = {
  readonly __filename: string;
  readonly imports: Record<string, string>;
  readonly scopes: Record<string, Record<string, string>>;
};

export type JSXConfig = {
  jsxRuntime?: "react" | "preact";
  jsxImportSource?: string;
  jsxRuntimeVersion?: string;
  jsxRuntimeCdnVersion?: string;
};

export type ModuleLoaderEnv = {
  importMap?: ImportMap;
  jsxConfig?: JSXConfig;
  isDev?: boolean;
  ssr?: boolean;
};

export type ModuleLoaderOutput = {
  code: string;
  inlineCSS?: string;
  lang?: "js" | "jsx" | "ts" | "tsx";
  map?: string;
};

export interface ModuleLoader {
  test(pathname: string): boolean;
  load(specifier: string, content: string, env: ModuleLoaderEnv): Promise<ModuleLoaderOutput> | ModuleLoaderOutput;
}

export type SSRContext = {
  readonly url: URL;
  readonly routeModules: RouteModule[];
  readonly headCollection: string[];
  readonly dataDefer: boolean;
  readonly signal: AbortSignal;
  readonly bootstrapScripts?: string[];
  readonly onError?: (error: unknown) => void;
};

export type SSRFn = {
  (ssr: SSRContext): Promise<ReadableStream | string> | ReadableStream | string;
};

// Options for the content-security-policy
// https://developer.mozilla.org/en-US/docs/Web/HTTP/Headers/Content-Security-Policy
export type CSP = {
  getPolicy: (url: URL, nonce?: string) => string | null;
  nonce?: boolean;
};

export type SSR = {
  cacheControl?: "private" | "public";
  CSP?: CSP;
  dataDefer: true;
  render: (ssr: SSRContext) => Promise<ReadableStream> | ReadableStream;
} | {
  cacheControl?: "private" | "public";
  CSP?: CSP;
  dataDefer?: false;
  render: SSRFn;
} | SSRFn;

export type SSRResult = {
  context: SSRContext;
  body: ReadableStream | string;
  deferedData: Record<string, unknown>;
  nonce?: string;
  is404?: boolean;
};

export type ErrorHandler = {
  (
    error: unknown,
    cause: {
      by: "route-data-fetch" | "ssr" | "transform" | "fs" | "middleware";
      url: string;
      context?: Record<string, unknown>;
    },
  ): Response | void;
};<|MERGE_RESOLUTION|>--- conflicted
+++ resolved
@@ -1,13 +1,20 @@
-import type { ConnInfo, ServeInit } from "https://deno.land/std@0.145.0/http/server.ts";
-import type { Comment, Element, TextChunk } from "https://deno.land/x/lol_html@0.0.3/types.d.ts";
+import type {
+  ConnInfo,
+  ServeInit,
+} from "https://deno.land/std@0.145.0/http/server.ts";
+import type {
+  Comment,
+  Element,
+  TextChunk,
+} from "https://deno.land/x/lol_html@0.0.3/types.d.ts";
 import type { UserConfig as UnoConfig } from "../lib/@unocss/core.ts";
 import type { RouteModule } from "../framework/core/route.ts";
-<<<<<<< HEAD
-=======
-export type { Targets, TransformOptions, TransformResult } from "https://deno.land/x/aleph_compiler@0.6.8/types.ts";
-export type { Emitter } from "https://esm.sh/mitt@3.0.0";
->>>>>>> 0e419e18
-export type { Route, RouteConfig, RouteMatch, RouteMeta } from "../framework/core/route.ts";
+export type {
+  Route,
+  RouteConfig,
+  RouteMatch,
+  RouteMeta,
+} from "../framework/core/route.ts";
 export type { Comment, ConnInfo, Element, RouteModule, ServeInit, TextChunk };
 
 export type AlephConfig = {
@@ -28,11 +35,22 @@
 /** The build options for compiler. */
 export type BuildOptions = {
   /** The build target passes to esbuild. default is "es2020" */
-  target?: "es2015" | "es2016" | "es2017" | "es2018" | "es2019" | "es2020" | "es2021" | "es2022";
+  target?:
+    | "es2015"
+    | "es2016"
+    | "es2017"
+    | "es2018"
+    | "es2019"
+    | "es2020"
+    | "es2021"
+    | "es2022";
 };
 
 export interface FetchHandler {
-  (request: Request, context: Record<string, unknown>): Promise<Response> | Response;
+  (
+    request: Request,
+    context: Record<string, unknown>,
+  ): Promise<Response> | Response;
 }
 
 export type CookieOptions = {
@@ -94,7 +112,9 @@
   readonly headers: Headers;
   readonly cookies: Cookies;
   readonly htmlRewriter: HTMLRewriter;
-  getSession<T extends Record<string, unknown> = Record<string, unknown>>(): Promise<Session<T>>;
+  getSession<
+    T extends Record<string, unknown> = Record<string, unknown>,
+  >(): Promise<Session<T>>;
 }
 
 export interface Middleware {
@@ -135,7 +155,11 @@
 
 export interface ModuleLoader {
   test(pathname: string): boolean;
-  load(specifier: string, content: string, env: ModuleLoaderEnv): Promise<ModuleLoaderOutput> | ModuleLoaderOutput;
+  load(
+    specifier: string,
+    content: string,
+    env: ModuleLoaderEnv,
+  ): Promise<ModuleLoaderOutput> | ModuleLoaderOutput;
 }
 
 export type SSRContext = {
