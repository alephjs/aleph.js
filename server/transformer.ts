import { TransformError } from "../framework/core/error.ts";
import log from "../lib/log.ts";
import util from "../lib/util.ts";
import { bundleCSS } from "./bundle.ts";
<<<<<<< HEAD
import type { TransformOptions, TransformResult } from "./deps.ts";
=======
>>>>>>> 0e419e18
import { MagicString, parseDeps, transform } from "./deps.ts";
import depGraph from "./graph.ts";
import {
  builtinModuleExts,
  getAlephConfig,
  getAlephPkgUri,
  getDeploymentId,
  getUnoGenerator,
  readCode,
  regFullVersion,
  restoreUrl,
  toLocalPath,
} from "./helpers.ts";
import { getContentType } from "./media_type.ts";
import { isRouteFile } from "./routing.ts";
<<<<<<< HEAD
import type { ImportMap, JSXConfig, ModuleLoader, ModuleLoaderOutput } from "./types.ts";
=======
import type {
  ImportMap,
  JSXConfig,
  ModuleLoader,
  ModuleLoaderOutput,
  TransformOptions,
  TransformResult,
} from "./types.ts";
>>>>>>> 0e419e18

const cache = new Map<string, [content: string, headers: Headers]>();

export type TransformerOptions = {
  buildTarget?: TransformOptions["target"];
  isDev: boolean;
  importMap: ImportMap;
  jsxConfig: JSXConfig;
  loader?: ModuleLoader;
};

export default {
  test: (pathname: string) => {
    return (
      pathname.startsWith("/-/") ||
      (builtinModuleExts.find((ext) => pathname.endsWith(`.${ext}`)) && !pathname.endsWith(".d.ts")) ||
      pathname.endsWith(".css")
    );
  },
  fetch: async (req: Request, options: TransformerOptions): Promise<Response> => {
    const { isDev, buildTarget, loader, jsxConfig, importMap } = options;
    const { pathname, searchParams, search } = new URL(req.url);
    const specifier = pathname.startsWith("/-/") ? restoreUrl(pathname + search) : `.${pathname}`;
    const ssr = searchParams.has("ssr");

    const deployId = getDeploymentId();
    const etag = deployId ? `W/${deployId}` : null;
    if (etag && req.headers.get("If-None-Match") === etag) {
      return new Response(null, { status: 304 });
    }

    let [source, sourceContentType] = await readCode(specifier);
    let lang: ModuleLoaderOutput["lang"];
    let inlineCSS: string | undefined;
    let isCSS = false;
    if (loader) {
      const loaded = await loader.load(
        specifier,
        source,
        ssr ? { jsxConfig, importMap, ssr: true } : options,
      );
      source = loaded.code;
      lang = loaded.lang;
      inlineCSS = loaded.inlineCSS;
    } else {
      isCSS = sourceContentType.startsWith("text/css");
    }

    // transform module for SSR
    if (ssr) {
      let contentType = sourceContentType;
      if (lang) {
        contentType = getContentType(`file.${lang}`);
      }
      const deps = await parseDeps(specifier, source, { importMap: JSON.stringify(importMap), lang });
      depGraph.mark(specifier, { deps, inlineCSS });
      if (deps.length) {
        const s = new MagicString(source);
        deps.forEach((dep) => {
          const { specifier, importUrl, loc } = dep;
          if (!util.isLikelyHttpURL(specifier) && loc) {
            let url: string;
            const importUrlPrefix = importUrl + (importUrl.includes("?") ? "&" : "?");
            const version = depGraph.get(specifier)?.version;
            if (version) {
              url = `"${importUrlPrefix}ssr&v=${version.toString(36)}"`;
            } else {
              url = `"${importUrlPrefix}ssr"`;
            }
            s.overwrite(loc.start - 1, loc.end - 1, url);
          }
        });
        return new Response(s.toString(), { headers: [["Content-Type", contentType]] });
      }
      return new Response(source, { headers: [["Content-Type", contentType]] });
    }

    // check cached module
    const cacheKey = pathname + search;
    if (!isDev && cache.has(cacheKey)) {
      const [content, cachedHeaders] = cache.get(cacheKey)!;
      const headers = new Headers(cachedHeaders);
      headers.set("Cache-Hit", "true");
      return new Response(content, { headers });
    }

    let resBody = "";
    let resType = "application/javascript";

    try {
      if (isCSS) {
        const asJsModule = searchParams.has("module");
        const { code, deps } = await bundleCSS(specifier, source, {
          // todo: support borwserslist
          targets: {
            android: 95,
            chrome: 95,
            edge: 95,
            firefox: 90,
            safari: 14,
          },
          minify: !isDev,
          cssModules: asJsModule && pathname.endsWith(".module.css"),
          asJsModule,
          hmr: isDev,
        });
        depGraph.mark(specifier, { deps: deps?.map((specifier) => ({ specifier })) });
        resBody = code;
        if (!asJsModule) {
          resType = "text/css";
        }
      } else {
        const config = getAlephConfig();
        const alephPkgUri = getAlephPkgUri();
        let code: string;
        let map: string | undefined;
        let deps: TransformResult["deps"];
        let hasInlineCSS = false;
        if (
          util.isLikelyHttpURL(specifier) &&
          !specifier.startsWith("https://aleph/") &&
          (
            /^https?:\/\/(cdn\.)?esm\.sh\//i.test(specifier) ||
            /^(text|application)\/javascript/i.test(sourceContentType)
          )
        ) {
          // don't transform js modules imported from remote CDN
          deps = await parseDeps(specifier, source, { importMap: JSON.stringify(importMap), lang: "js" });
          if (deps.length > 0) {
            const s = new MagicString(source);
            deps.forEach((dep) => {
              const { importUrl, loc } = dep;
              if (loc) {
                s.overwrite(loc.start - 1, loc.end - 1, `"${toLocalPath(importUrl)}"`);
              }
            });
            code = s.toString();
          } else {
            code = source;
          }
        } else {
          const graphVersions = Object.fromEntries(
            depGraph.modules.filter((mod) => (
              !util.isLikelyHttpURL(specifier) &&
              !util.isLikelyHttpURL(mod.specifier) &&
              mod.specifier !== specifier
            )).map(({ specifier, version }) => [specifier, version.toString(36)]),
          );
          const ret = await transform(specifier, source, {
            ...jsxConfig,
            alephPkgUri,
            lang: lang as TransformOptions["lang"],
            target: buildTarget ?? "es2022",
            importMap: JSON.stringify(importMap),
            graphVersions,
            globalVersion: depGraph.globalVersion.toString(36),
            stripDataExport: isRouteFile(specifier),
            sourceMap: isDev,
            minify: isDev ? undefined : { compress: true },
            isDev,
          });
          code = ret.code;
          map = ret.map;
          deps = ret.deps;
        }
        const styleTs = `${alephPkgUri}/framework/core/style.ts`;
        if (isDev && config?.unocss) {
          const { presets, test } = config.unocss;
          if (Array.isArray(presets) && (test instanceof RegExp ? test : /\.(jsx|tsx)$/).test(pathname)) {
            try {
              const unoGenerator = getUnoGenerator();
              if (unoGenerator) {
                const { css } = await unoGenerator.generate(source, { id: specifier, minify: !isDev });
                if (css) {
                  code += `\nimport { applyUnoCSS as __applyUnoCSS } from "${toLocalPath(styleTs)}";\n__applyUnoCSS(${
                    JSON.stringify(specifier)
                  }, ${JSON.stringify(css)});\n`;
                  hasInlineCSS = true;
                }
              }
            } catch (e) {
              log.warn("[UnoCSS]", e);
            }
          }
        }
        if (inlineCSS) {
          code += `\nimport { applyCSS as __applyCSS } from "${toLocalPath(styleTs)}";\n__applyCSS(${
            JSON.stringify(specifier)
          }, ${JSON.stringify(inlineCSS)});\n`;
          hasInlineCSS = true;
        }
        if (hasInlineCSS) {
          deps = [...(deps || []), { specifier: styleTs }] as typeof deps;
        }
        depGraph.mark(specifier, { deps });
        if (map) {
          try {
            const m = JSON.parse(map);
            if (!util.isLikelyHttpURL(specifier)) {
              m.sources = [`file://source/${util.trimPrefix(specifier, ".")}`];
            }
            m.sourcesContent = [source];
            resBody = code +
              `\n//# sourceMappingURL=data:application/json;charset=utf-8;base64,${btoa(JSON.stringify(m))}\n`;
          } catch (e) {
            log.debug(`[dev] Failed to add source map for '${specifier}'`, e);
            resBody = code;
          }
        } else {
          resBody = code;
        }
      }
    } catch (error) {
      if (error.message === "unreachable") {
        resBody = source;
        resType = sourceContentType;
      } else {
        throw new TransformError(specifier, source, error.message, error.stack);
      }
    }

    const headers = new Headers([["Content-Type", `${resType}; charset=utf-8`]]);
    if (etag) {
      headers.set("ETag", etag);
    }
    if (searchParams.get("v") || (pathname.startsWith("/-/") && regFullVersion.test(pathname))) {
      headers.append("Cache-Control", "public, max-age=31536000, immutable");
    }
    if (!isDev) {
      cache.set(cacheKey, [resBody, headers]);
    }
    return new Response(resBody, { headers });
  },
};<|MERGE_RESOLUTION|>--- conflicted
+++ resolved
@@ -2,10 +2,7 @@
 import log from "../lib/log.ts";
 import util from "../lib/util.ts";
 import { bundleCSS } from "./bundle.ts";
-<<<<<<< HEAD
 import type { TransformOptions, TransformResult } from "./deps.ts";
-=======
->>>>>>> 0e419e18
 import { MagicString, parseDeps, transform } from "./deps.ts";
 import depGraph from "./graph.ts";
 import {
@@ -21,18 +18,12 @@
 } from "./helpers.ts";
 import { getContentType } from "./media_type.ts";
 import { isRouteFile } from "./routing.ts";
-<<<<<<< HEAD
-import type { ImportMap, JSXConfig, ModuleLoader, ModuleLoaderOutput } from "./types.ts";
-=======
 import type {
   ImportMap,
   JSXConfig,
   ModuleLoader,
   ModuleLoaderOutput,
-  TransformOptions,
-  TransformResult,
 } from "./types.ts";
->>>>>>> 0e419e18
 
 const cache = new Map<string, [content: string, headers: Headers]>();
 
@@ -48,14 +39,20 @@
   test: (pathname: string) => {
     return (
       pathname.startsWith("/-/") ||
-      (builtinModuleExts.find((ext) => pathname.endsWith(`.${ext}`)) && !pathname.endsWith(".d.ts")) ||
+      (builtinModuleExts.find((ext) => pathname.endsWith(`.${ext}`)) &&
+        !pathname.endsWith(".d.ts")) ||
       pathname.endsWith(".css")
     );
   },
-  fetch: async (req: Request, options: TransformerOptions): Promise<Response> => {
+  fetch: async (
+    req: Request,
+    options: TransformerOptions,
+  ): Promise<Response> => {
     const { isDev, buildTarget, loader, jsxConfig, importMap } = options;
     const { pathname, searchParams, search } = new URL(req.url);
-    const specifier = pathname.startsWith("/-/") ? restoreUrl(pathname + search) : `.${pathname}`;
+    const specifier = pathname.startsWith("/-/")
+      ? restoreUrl(pathname + search)
+      : `.${pathname}`;
     const ssr = searchParams.has("ssr");
 
     const deployId = getDeploymentId();
@@ -87,7 +84,10 @@
       if (lang) {
         contentType = getContentType(`file.${lang}`);
       }
-      const deps = await parseDeps(specifier, source, { importMap: JSON.stringify(importMap), lang });
+      const deps = await parseDeps(specifier, source, {
+        importMap: JSON.stringify(importMap),
+        lang,
+      });
       depGraph.mark(specifier, { deps, inlineCSS });
       if (deps.length) {
         const s = new MagicString(source);
@@ -95,7 +95,8 @@
           const { specifier, importUrl, loc } = dep;
           if (!util.isLikelyHttpURL(specifier) && loc) {
             let url: string;
-            const importUrlPrefix = importUrl + (importUrl.includes("?") ? "&" : "?");
+            const importUrlPrefix = importUrl +
+              (importUrl.includes("?") ? "&" : "?");
             const version = depGraph.get(specifier)?.version;
             if (version) {
               url = `"${importUrlPrefix}ssr&v=${version.toString(36)}"`;
@@ -105,7 +106,9 @@
             s.overwrite(loc.start - 1, loc.end - 1, url);
           }
         });
-        return new Response(s.toString(), { headers: [["Content-Type", contentType]] });
+        return new Response(s.toString(), {
+          headers: [["Content-Type", contentType]],
+        });
       }
       return new Response(source, { headers: [["Content-Type", contentType]] });
     }
@@ -139,7 +142,9 @@
           asJsModule,
           hmr: isDev,
         });
-        depGraph.mark(specifier, { deps: deps?.map((specifier) => ({ specifier })) });
+        depGraph.mark(specifier, {
+          deps: deps?.map((specifier) => ({ specifier })),
+        });
         resBody = code;
         if (!asJsModule) {
           resType = "text/css";
@@ -160,13 +165,20 @@
           )
         ) {
           // don't transform js modules imported from remote CDN
-          deps = await parseDeps(specifier, source, { importMap: JSON.stringify(importMap), lang: "js" });
+          deps = await parseDeps(specifier, source, {
+            importMap: JSON.stringify(importMap),
+            lang: "js",
+          });
           if (deps.length > 0) {
             const s = new MagicString(source);
             deps.forEach((dep) => {
               const { importUrl, loc } = dep;
               if (loc) {
-                s.overwrite(loc.start - 1, loc.end - 1, `"${toLocalPath(importUrl)}"`);
+                s.overwrite(
+                  loc.start - 1,
+                  loc.end - 1,
+                  `"${toLocalPath(importUrl)}"`,
+                );
               }
             });
             code = s.toString();
@@ -179,7 +191,9 @@
               !util.isLikelyHttpURL(specifier) &&
               !util.isLikelyHttpURL(mod.specifier) &&
               mod.specifier !== specifier
-            )).map(({ specifier, version }) => [specifier, version.toString(36)]),
+            )).map((
+              { specifier, version },
+            ) => [specifier, version.toString(36)]),
           );
           const ret = await transform(specifier, source, {
             ...jsxConfig,
@@ -201,15 +215,23 @@
         const styleTs = `${alephPkgUri}/framework/core/style.ts`;
         if (isDev && config?.unocss) {
           const { presets, test } = config.unocss;
-          if (Array.isArray(presets) && (test instanceof RegExp ? test : /\.(jsx|tsx)$/).test(pathname)) {
+          if (
+            Array.isArray(presets) &&
+            (test instanceof RegExp ? test : /\.(jsx|tsx)$/).test(pathname)
+          ) {
             try {
               const unoGenerator = getUnoGenerator();
               if (unoGenerator) {
-                const { css } = await unoGenerator.generate(source, { id: specifier, minify: !isDev });
+                const { css } = await unoGenerator.generate(source, {
+                  id: specifier,
+                  minify: !isDev,
+                });
                 if (css) {
-                  code += `\nimport { applyUnoCSS as __applyUnoCSS } from "${toLocalPath(styleTs)}";\n__applyUnoCSS(${
-                    JSON.stringify(specifier)
-                  }, ${JSON.stringify(css)});\n`;
+                  code += `\nimport { applyUnoCSS as __applyUnoCSS } from "${
+                    toLocalPath(styleTs)
+                  }";\n__applyUnoCSS(${JSON.stringify(specifier)}, ${
+                    JSON.stringify(css)
+                  });\n`;
                   hasInlineCSS = true;
                 }
               }
@@ -219,9 +241,11 @@
           }
         }
         if (inlineCSS) {
-          code += `\nimport { applyCSS as __applyCSS } from "${toLocalPath(styleTs)}";\n__applyCSS(${
-            JSON.stringify(specifier)
-          }, ${JSON.stringify(inlineCSS)});\n`;
+          code += `\nimport { applyCSS as __applyCSS } from "${
+            toLocalPath(styleTs)
+          }";\n__applyCSS(${JSON.stringify(specifier)}, ${
+            JSON.stringify(inlineCSS)
+          });\n`;
           hasInlineCSS = true;
         }
         if (hasInlineCSS) {
@@ -236,7 +260,9 @@
             }
             m.sourcesContent = [source];
             resBody = code +
-              `\n//# sourceMappingURL=data:application/json;charset=utf-8;base64,${btoa(JSON.stringify(m))}\n`;
+              `\n//# sourceMappingURL=data:application/json;charset=utf-8;base64,${
+                btoa(JSON.stringify(m))
+              }\n`;
           } catch (e) {
             log.debug(`[dev] Failed to add source map for '${specifier}'`, e);
             resBody = code;
@@ -254,11 +280,17 @@
       }
     }
 
-    const headers = new Headers([["Content-Type", `${resType}; charset=utf-8`]]);
+    const headers = new Headers([[
+      "Content-Type",
+      `${resType}; charset=utf-8`,
+    ]]);
     if (etag) {
       headers.set("ETag", etag);
     }
-    if (searchParams.get("v") || (pathname.startsWith("/-/") && regFullVersion.test(pathname))) {
+    if (
+      searchParams.get("v") ||
+      (pathname.startsWith("/-/") && regFullVersion.test(pathname))
+    ) {
       headers.append("Cache-Control", "public, max-age=31536000, immutable");
     }
     if (!isDev) {
