--- conflicted
+++ resolved
@@ -52,20 +52,12 @@
 /** The bundler class for aleph server. */
 export class Bundler {
   #app: Application
-<<<<<<< HEAD
   #compileCounter: number
-  #compiledModules: Set<string>
-=======
->>>>>>> f963e61b
   #bundledFiles: Map<string, string>
 
   constructor(app: Application) {
     this.#app = app
-<<<<<<< HEAD
     this.#compileCounter = 0
-    this.#compiledModules = new Set()
-=======
->>>>>>> f963e61b
     this.#bundledFiles = new Map()
   }
 
