--- conflicted
+++ resolved
@@ -1,19 +1,9 @@
-<<<<<<< HEAD
-import { Untar } from 'https://deno.land/std@0.100.0/archive/tar.ts'
-import { Buffer } from 'https://deno.land/std@0.100.0/io/buffer.ts'
-import { readAll } from 'https://deno.land/std@0.100.0/io/util.ts'
-import { green, blue, dim, red, cyan } from 'https://deno.land/std@0.100.0/fmt/colors.ts'
-import { validateDenoLand } from "https://deno.land/x/is_valid_package_name/mod.ts";
-import { ensureDir } from 'https://deno.land/std@0.100.0/fs/ensure_dir.ts'
-import { join } from 'https://deno.land/std@0.100.0/path/mod.ts'
-=======
 import { Untar } from 'https://deno.land/std@0.106.0/archive/tar.ts'
 import { Buffer } from 'https://deno.land/std@0.106.0/io/buffer.ts'
 import { readAll } from 'https://deno.land/std@0.106.0/io/util.ts'
 import { green, blue, dim, red, cyan } from 'https://deno.land/std@0.106.0/fmt/colors.ts'
 import { ensureDir } from 'https://deno.land/std@0.106.0/fs/ensure_dir.ts'
 import { join } from 'https://deno.land/std@0.106.0/path/mod.ts'
->>>>>>> 3c5637d0
 import { gunzip } from 'https://deno.land/x/denoflate@1.2.1/mod.ts'
 import { ensureTextFile, existsDir } from '../shared/fs.ts'
 import util from '../shared/util.ts'
@@ -46,15 +36,8 @@
     return
   }
 
-<<<<<<< HEAD
-  const [valid, error] = validateDenoLand(name)
-
-  if (!valid) {
-    console.error(`Invalid project name: ${red(error)}`)
-=======
   if (!/^(@[a-z0-9-~][a-z0-9-._~]*\/)?[a-z0-9-~][a-z0-9-._~]*$/.test(name)) {
     console.error(`Invalid project name: ${red(name)}`)
->>>>>>> 3c5637d0
     return
   }
 
