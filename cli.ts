--- conflicted
+++ resolved
@@ -1,10 +1,5 @@
-<<<<<<< HEAD
-import { parse } from 'https://deno.land/std@0.96.0/flags/mod.ts'
-import { resolve } from 'https://deno.land/std@0.96.0/path/mod.ts'
-=======
 import { resolve } from 'https://deno.land/std@0.100.0/path/mod.ts'
 import { parse } from 'https://deno.land/std@0.100.0/flags/mod.ts'
->>>>>>> 374c9393
 import { existsDir } from './shared/fs.ts'
 import log, { LevelNames } from './shared/log.ts'
 import util from './shared/util.ts'
@@ -70,18 +65,6 @@
 
   // prints command help message
   if (options.h || options.help) {
-<<<<<<< HEAD
-    import(`./cli/${command}.ts`).then(({ helpMessage }) => {
-      console.log(commands[command]);
-      console.log(helpMessage);
-      Deno.exit(0);
-    });
-    return;
-  }
-
-  // import command module
-  const { default: cmd } = await import(`./cli/${command}.ts`);
-=======
     import(`./commands/${command}.ts`).then(({ helpMessage }) => {
       console.log(commands[command])
       console.log(helpMessage)
@@ -92,7 +75,6 @@
 
   // import command module
   const { default: cmd } = await import(`./commands/${command}.ts`)
->>>>>>> 374c9393
 
   // execute `init` command
   if (command === 'init') {
@@ -107,15 +89,9 @@
   }
 
   // set log level
-<<<<<<< HEAD
-  const l = options.L || options['log-level'];
-  if (util.isNEString(l)) {
-    log.setLevel(l.toLowerCase() as LevelNames);
-=======
   const l = options.L || options['log-level']
   if (util.isFilledString(l)) {
     log.setLevel(l.toLowerCase() as LevelNames)
->>>>>>> 374c9393
   }
 
   // check working dir
