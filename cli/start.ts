import log from '../server/log.ts'
import { start } from '../server/server.ts'

export const helpMessage = `
Usage:
    aleph start <dir> [...options]

<dir> represents the directory of the aleph.js app,
if the <dir> is empty, the current directory will be used.

Options:
    -hn, --hostname  The address at which the server is to be started.
    -p, --port       A port number to start the aleph.js app, default is 8080
    -L, --log-level  Set log level [possible values: debug, info]
    -r, --reload     Reload source code cache
    -h, --help       Prints help message
`

export default async function (appDir: string, options: Record<string, string | boolean>) {
<<<<<<< HEAD
=======
    const { start } = await import('../server.ts')
    const host = String(options.hn || options.hostname || 'localhost')
>>>>>>> 0456c9da
    const port = parseInt(String(options.p || options.port || '8080'))
    if (isNaN(port) || port <= 0 || !Number.isInteger(port)) {
        log.error(`invalid port '${options.port || options.p}'`)
        Deno.exit(1)
    }
    start(appDir, host, port, false, Boolean(options.r || options.reload))
}<|MERGE_RESOLUTION|>--- conflicted
+++ resolved
@@ -1,5 +1,4 @@
 import log from '../server/log.ts'
-import { start } from '../server/server.ts'
 
 export const helpMessage = `
 Usage:
@@ -17,11 +16,8 @@
 `
 
 export default async function (appDir: string, options: Record<string, string | boolean>) {
-<<<<<<< HEAD
-=======
-    const { start } = await import('../server.ts')
+    const { start } = await import('../server/server.ts')
     const host = String(options.hn || options.hostname || 'localhost')
->>>>>>> 0456c9da
     const port = parseInt(String(options.p || options.port || '8080'))
     if (isNaN(port) || port <= 0 || !Number.isInteger(port)) {
         log.error(`invalid port '${options.port || options.p}'`)
